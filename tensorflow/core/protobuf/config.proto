syntax = "proto3";

package tensorflow;
option cc_enable_arenas = true;
option java_outer_classname = "ConfigProtos";
option java_multiple_files = true;
option java_package = "org.tensorflow.framework";
// add go_package externally with copybara
import "tensorflow/core/framework/cost_graph.proto";
import "tensorflow/core/framework/graph.proto";
import "tensorflow/core/framework/step_stats.proto";
import "tensorflow/core/protobuf/debug.proto";
import "tensorflow/core/protobuf/cluster.proto";
import "tensorflow/core/protobuf/rewriter_config.proto";

message GPUOptions {
  // Fraction of the available GPU memory to allocate for each process.
  // 1 means to allocate all of the GPU memory, 0.5 means the process
  // allocates up to ~50% of the available GPU memory.
  //
  // GPU memory is pre-allocated unless the allow_growth option is enabled.
  //
  // If greater than 1.0, uses CUDA unified memory to potentially oversubscribe
  // the amount of memory available on the GPU device by using host memory as a
  // swap space. Accessing memory not available on the device will be
  // significantly slower as that would require memory transfer between the host
  // and the device. Options to reduce the memory requirement should be
  // considered before enabling this option as this may come with a negative
  // performance impact. Oversubscription using the unified memory requires
  // Pascal class or newer GPUs and it is currently only supported on the Linux
  // operating system. See
  // https://docs.nvidia.com/cuda/cuda-c-programming-guide/index.html#um-requirements
  // for the detailed requirements.
  double per_process_gpu_memory_fraction = 1;

  // If true, the allocator does not pre-allocate the entire specified
  // GPU memory region, instead starting small and growing as needed.
  bool allow_growth = 4;

  // The type of GPU allocation strategy to use.
  //
  // Allowed values:
  // "": The empty string (default) uses a system-chosen default
  //     which may change over time.
  //
  // "BFC": A "Best-fit with coalescing" algorithm, simplified from a
  //        version of dlmalloc.
  string allocator_type = 2;

  // Delay deletion of up to this many bytes to reduce the number of
  // interactions with gpu driver code.  If 0, the system chooses
  // a reasonable default (several MBs).
  int64 deferred_deletion_bytes = 3;

  // A comma-separated list of GPU ids that determines the 'visible'
  // to 'virtual' mapping of GPU devices.  For example, if TensorFlow
  // can see 8 GPU devices in the process, and one wanted to map
  // visible GPU devices 5 and 3 as "/device:GPU:0", and "/device:GPU:1",
  // then one would specify this field as "5,3".  This field is similar in
  // spirit to the CUDA_VISIBLE_DEVICES environment variable, except
  // it applies to the visible GPU devices in the process.
  //
  // NOTE:
  // 1. The GPU driver provides the process with the visible GPUs
  //    in an order which is not guaranteed to have any correlation to
  //    the *physical* GPU id in the machine.  This field is used for
  //    remapping "visible" to "virtual", which means this operates only
  //    after the process starts.  Users are required to use vendor
  //    specific mechanisms (e.g., CUDA_VISIBLE_DEVICES) to control the
  //    physical to visible device mapping prior to invoking TensorFlow.
  // 2. In the code, the ids in this list are also called "platform GPU id"s,
  //    and the 'virtual' ids of GPU devices (i.e. the ids in the device
  //    name "/device:GPU:<id>") are also called "TF GPU id"s. Please
  //    refer to third_party/tensorflow/core/common_runtime/gpu/gpu_id.h
  //    for more information.
  string visible_device_list = 5;

  // In the event polling loop sleep this many microseconds between
  // PollEvents calls, when the queue is not empty.  If value is not
  // set or set to 0, gets set to a non-zero default.
  int32 polling_active_delay_usecs = 6;

  // This field is deprecated and ignored.
  int32 polling_inactive_delay_msecs = 7;

  // Force all tensors to be gpu_compatible. On a GPU-enabled TensorFlow,
  // enabling this option forces all CPU tensors to be allocated with Cuda
  // pinned memory. Normally, TensorFlow will infer which tensors should be
  // allocated as the pinned memory. But in case where the inference is
  // incomplete, this option can significantly speed up the cross-device memory
  // copy performance as long as it fits the memory.
  // Note that this option is not something that should be
  // enabled by default for unknown or very large models, since all Cuda pinned
  // memory is unpageable, having too much pinned memory might negatively impact
  // the overall host system performance.
  bool force_gpu_compatible = 8;

  message Experimental {
    // Configuration for breaking down a visible GPU into multiple "virtual"
    // devices.
    message VirtualDevices {
      // Per "virtual" device memory limit, in MB. The number of elements in
      // the list is the number of virtual devices to create on the
      // corresponding visible GPU (see "virtual_devices" below).
      // If empty, it will create single virtual device taking all available
      // memory from the device.
      //
      // For the concept of "visible" and "virtual" GPU, see the comments for
      // "visible_device_list" above for more information.
      repeated float memory_limit_mb = 1;
    }

    // The multi virtual device settings. If empty (not set), it will create
    // single virtual device on each visible GPU, according to the settings
    // in "visible_device_list" above. Otherwise, the number of elements in the
    // list must be the same as the number of visible GPUs (after
    // "visible_device_list" filtering if it is set), and the string represented
    // device names (e.g. /device:GPU:<id>) will refer to the virtual
    // devices and have the <id> field assigned sequentially starting from 0,
    // according to the order they appear in this list and the "memory_limit"
    // list inside each element. For example,
    //   visible_device_list = "1,0"
    //   virtual_devices { memory_limit: 1GB memory_limit: 2GB }
    //   virtual_devices {}
    // will create three virtual devices as:
    //   /device:GPU:0 -> visible GPU 1 with 1GB memory
    //   /device:GPU:1 -> visible GPU 1 with 2GB memory
    //   /device:GPU:2 -> visible GPU 0 with all available memory
    //
    // NOTE:
    // 1. It's invalid to set both this and "per_process_gpu_memory_fraction"
    //    at the same time.
    // 2. Currently this setting is per-process, not per-session. Using
    //    different settings in different sessions within same process will
    //    result in undefined behavior.
    repeated VirtualDevices virtual_devices = 1;

    // If true, uses CUDA unified memory for memory allocations. If
    // per_process_gpu_memory_fraction option is greater than 1.0, then unified
    // memory is used regardless of the value for this field. See comments for
    // per_process_gpu_memory_fraction field for more details and requirements
    // of the unified memory. This option is useful to oversubscribe memory if
    // multiple processes are sharing a single GPU while individually using less
    // than 1.0 per process memory fraction.
    bool use_unified_memory = 2;

    // If > 1, the number of device-to-device copy streams to create
    // for each GPUDevice.  Default value is 0, which is automatically
    // converted to 1.
    int32 num_dev_to_dev_copy_streams = 3;

    // If non-empty, defines a good GPU ring order on a single worker based on
    // device interconnect.  This assumes that all workers have the same GPU
    // topology.  Specify as a comma-separated string, e.g. "3,2,1,0,7,6,5,4".
    // This ring order is used by the RingReducer implementation of
    // CollectiveReduce, and serves as an override to automatic ring order
    // generation in OrderTaskDeviceMap() during CollectiveParam resolution.
    string collective_ring_order = 4;

    // If true then extra work is done by GPUDevice and GPUBFCAllocator to
    // keep track of when GPU memory is freed and when kernels actually
    // complete so that we can know when a nominally free memory chunk
    // is really not subject to pending use.
    bool timestamped_allocator = 5;

    // If > 0 limit the number of pending kernels on any compute
    // stream to this number.
    int32 pending_cap = 6;
  }

  // Everything inside experimental is subject to change and is not subject
  // to API stability guarantees in
  // https://www.tensorflow.org/guide/version_compat.
  Experimental experimental = 9;
};

// Options passed to the graph optimizer
message OptimizerOptions {
  // If true, optimize the graph using common subexpression elimination.
  bool do_common_subexpression_elimination = 1;

  // If true, perform constant folding optimization on the graph.
  bool do_constant_folding = 2;

  // Constant folding optimization replaces tensors whose values can be
  // predetermined, with constant nodes. To avoid inserting too large constants,
  // the size of each constant created can be limited. If this value is zero, a
  // default limit of 10 MiB will be applied. If constant folding optimization
  // is disabled, this value is ignored.
  int64 max_folded_constant_in_bytes = 6;

  // If true, perform function inlining on the graph.
  bool do_function_inlining = 4;

  // Optimization level
  enum Level {
    // L1 is the default level.
    // Optimization performed at L1 :
    // 1. Common subexpression elimination
    // 2. Constant folding
    L1 = 0;

    // No optimizations
    L0 = -1;
  }

  // Overall optimization level. The actual optimizations applied will be the
  // logical OR of the flags that this level implies and any flags already set.
  Level opt_level = 3;

  // Control the use of the compiler/jit.  Experimental.
  enum GlobalJitLevel {
    DEFAULT = 0;  // Default setting ("off" now, but later expected to be "on")
    OFF = -1;
    // The following settings turn on compilation, with higher values being
    // more aggressive.  Higher values may reduce opportunities for parallelism
    // and may use more memory.  (At present, there is no distinction, but this
    // is expected to change.)
    ON_1 = 1;
    ON_2 = 2;
  }
  GlobalJitLevel global_jit_level = 5;
}

message GraphOptions {
  // Removed, use optimizer_options below.
  reserved "skip_common_subexpression_elimination";
  reserved 1;

  // If true, use control flow to schedule the activation of Recv nodes.
  // (Currently ignored.)
  bool enable_recv_scheduling = 2;

  // Options controlling how graph is optimized.
  OptimizerOptions optimizer_options = 3;

  // The number of steps to run before returning a cost model detailing
  // the memory usage and performance of each node of the graph. 0 means
  // no cost model.
  int64 build_cost_model = 4;

  // The number of steps to skip before collecting statistics for the
  // cost model.
  int64 build_cost_model_after = 9;

  // Annotate each Node with Op output shape data, to the extent it can
  // be statically inferred.
  bool infer_shapes = 5;

  // Only place the subgraphs that are run, rather than the entire graph.
  //
  // This is useful for interactive graph building, where one might
  // produce graphs that cannot be placed during the debugging
  // process.  In particular, it allows the client to continue work in
  // a session after adding a node to a graph whose placement
  // constraints are unsatisfiable.
  bool place_pruned_graph = 6;

  // If true, transfer float values between processes as bfloat16.
  bool enable_bfloat16_sendrecv = 7;

  // If > 0, record a timeline every this many steps.
  // EXPERIMENTAL: This currently has no effect in MasterSession.
  int32 timeline_step = 8;

  // Options that control the type and amount of graph rewriting.
  // Not currently configurable via the public Python API (i.e. there is no API
  // stability guarantee if you import RewriterConfig explicitly).
  RewriterConfig rewrite_options = 10;
};

message ThreadPoolOptionProto {
  // The number of threads in the pool.
  //
  // 0 means the system picks a value based on where this option proto is used
  // (see the declaration of the specific field for more info).
  int32 num_threads = 1;

  // The global name of the threadpool.
  //
  // If empty, then the threadpool is made and used according to the scope it's
  // in - e.g., for a session threadpool, it is used by that session only.
  //
  // If non-empty, then:
  // - a global threadpool associated with this name is looked
  //   up or created. This allows, for example, sharing one threadpool across
  //   many sessions (e.g., like the default behavior, if
  //   inter_op_parallelism_threads is not configured), but still partitioning
  //   into a large and small pool.
  // - if the threadpool for this global_name already exists, then it is an
  //   error if the existing pool was created using a different num_threads
  //   value as is specified on this call.
  // - threadpools created this way are never garbage collected.
  string global_name = 2;
};

message RPCOptions {
  // If true, always use RPC to contact the session target.
  //
  // If false (the default option), TensorFlow may use an optimized
  // transport for client-master communication that avoids the RPC
  // stack. This option is primarily for used testing the RPC stack.
  bool use_rpc_for_inprocess_master = 1;

  // The compression algorithm to be used. One of "deflate", "gzip".
  string compression_algorithm = 2;

  // If compression_algorithm is set, the compression level to be used.
  // From 0 (no compression), up to 3.
  int32 compression_level = 3;
};

// Session configuration parameters.
// The system picks appropriate values for fields that are not set.
message ConfigProto {
  // Map from device type name (e.g., "CPU" or "GPU" ) to maximum
  // number of devices of that type to use.  If a particular device
  // type is not found in the map, the system picks an appropriate
  // number.
  map<string, int32> device_count = 1;

  // The execution of an individual op (for some op types) can be
  // parallelized on a pool of intra_op_parallelism_threads.
  // 0 means the system picks an appropriate number.
  int32 intra_op_parallelism_threads = 2;

  // Nodes that perform blocking operations are enqueued on a pool of
  // inter_op_parallelism_threads available in each process.
  //
  // 0 means the system picks an appropriate number.
  //
  // Note that the first Session created in the process sets the
  // number of threads for all future sessions unless use_per_session_threads is
  // true or session_inter_op_thread_pool is configured.
  int32 inter_op_parallelism_threads = 5;

  // If true, use a new set of threads for this session rather than the global
  // pool of threads. Only supported by direct sessions.
  //
  // If false, use the global threads created by the first session, or the
  // per-session thread pools configured by session_inter_op_thread_pool.
  //
  // This option is deprecated. The same effect can be achieved by setting
  // session_inter_op_thread_pool to have one element, whose num_threads equals
  // inter_op_parallelism_threads.
  bool use_per_session_threads = 9;

  // This option is experimental - it may be replaced with a different mechanism
  // in the future.
  //
  // Configures session thread pools. If this is configured, then RunOptions for
  // a Run call can select the thread pool to use.
  //
  // The intended use is for when some session invocations need to run in a
  // background pool limited to a small number of threads:
  // - For example, a session may be configured to have one large pool (for
  // regular compute) and one small pool (for periodic, low priority work);
  // using the small pool is currently the mechanism for limiting the inter-op
  // parallelism of the low priority work.  Note that it does not limit the
  // parallelism of work spawned by a single op kernel implementation.
  // - Using this setting is normally not needed in training, but may help some
  // serving use cases.
  // - It is also generally recommended to set the global_name field of this
  // proto, to avoid creating multiple large pools. It is typically better to
  // run the non-low-priority work, even across sessions, in a single large
  // pool.
  repeated ThreadPoolOptionProto session_inter_op_thread_pool = 12;

  // Assignment of Nodes to Devices is recomputed every placement_period
  // steps until the system warms up (at which point the recomputation
  // typically slows down automatically).
  int32 placement_period = 3;

  // When any filters are present sessions will ignore all devices which do not
  // match the filters. Each filter can be partially specified, e.g. "/job:ps"
  // "/job:worker/replica:3", etc.
  repeated string device_filters = 4;

  // Options that apply to all GPUs.
  GPUOptions gpu_options = 6;

  // Whether soft placement is allowed. If allow_soft_placement is true,
  // an op will be placed on CPU if
  //   1. there's no GPU implementation for the OP
  // or
  //   2. no GPU devices are known or registered
  // or
  //   3. need to co-locate with reftype input(s) which are from CPU.
  bool allow_soft_placement = 7;

  // Whether device placements should be logged.
  bool log_device_placement = 8;

  // Options that apply to all graphs.
  GraphOptions graph_options = 10;

  // Global timeout for all blocking operations in this session.  If non-zero,
  // and not overridden on a per-operation basis, this value will be used as the
  // deadline for all blocking operations.
  int64 operation_timeout_in_ms = 11;

  // Options that apply when this session uses the distributed runtime.
  RPCOptions rpc_options = 13;

  // Optional list of all workers to use in this session.
  ClusterDef cluster_def = 14;

  // If true, any resources such as Variables used in the session will not be
  // shared with other sessions. However, when clusterspec propagation is
  // enabled, this field is ignored and sessions are always isolated.
  bool isolate_session_state = 15;

  // Everything inside Experimental is subject to change and is not subject
  // to API stability guarantees in
  // https://www.tensorflow.org/guide/version_compat.
  message Experimental {
    // Task name for group resolution.
    string collective_group_leader = 1;

    // We removed the flag client_handles_error_formatting. Marking the tag
    // number as reserved.
    // TODO(shikharagarwal): Should we just remove this tag so that it can be
    // used in future for other purpose?
    reserved 2;

    // Which executor to use, the default executor will be used
    // if it is an empty string or "DEFAULT"
    string executor_type = 3;

    // Guidance to formatting of large RecvBuf fields for transfer.
    // Any positive value sets the max chunk size.  0 defaults to 4096.
    // Any negative value indicates no max, i.e. one chunk only.
    int32 recv_buf_max_chunk = 4;

    // If true, and supported by the platform, the runtime will attempt to
    // use NUMA affinity where applicable.  One consequence will be the
    // existence of as many CPU devices as there are available NUMA nodes.
    bool use_numa_affinity = 5;

<<<<<<< HEAD
    // If true, any resources such as Variables used in the session will be
    // shared with other sessions even if ClusterSpec Propagation is enabled.
    // TODO(mrry): This field is a patch for isolate_session_state and an
    // uniform API with flexibility in distributed runtime is needed.
    bool share_session_state_in_clusterspec_propagation = 17;
=======
    // If true, make collective op execution order sequential and deterministic
    // for potentially concurrent collective instances.
    bool collective_deterministic_sequential_execution = 6;

    // If true, use NCCL for CollectiveOps.  This feature is highly
    // experimental.
    bool collective_nccl = 7;
>>>>>>> edd13746
  };

  Experimental experimental = 16;

  // Next: 17
};

// Options for a single Run() call.
message RunOptions {
  // TODO(pbar) Turn this into a TraceOptions proto which allows
  // tracing to be controlled in a more orthogonal manner?
  enum TraceLevel {
    NO_TRACE = 0;
    SOFTWARE_TRACE = 1;
    HARDWARE_TRACE = 2;
    FULL_TRACE = 3;
  }
  TraceLevel trace_level = 1;

  // Time to wait for operation to complete in milliseconds.
  int64 timeout_in_ms = 2;

  // The thread pool to use, if session_inter_op_thread_pool is configured.
  // To use the caller thread set this to -1 - this uses the caller thread
  // to execute Session::Run() and thus avoids a context switch. Using the
  // caller thread to execute Session::Run() should be done ONLY for simple
  // graphs, where the overhead of an additional context switch is
  // comparable with the overhead of Session::Run().
  int32 inter_op_thread_pool = 3;

  // Whether the partition graph(s) executed by the executor(s) should be
  // outputted via RunMetadata.
  bool output_partition_graphs = 5;

  // EXPERIMENTAL.  Options used to initialize DebuggerState, if enabled.
  DebugOptions debug_options = 6;

  // When enabled, causes tensor allocation information to be included in
  // the error message when the Run() call fails because the allocator ran
  // out of memory (OOM).
  //
  // Enabling this option can slow down the Run() call.
  bool report_tensor_allocations_upon_oom = 7;

  // Everything inside Experimental is subject to change and is not subject
  // to API stability guarantees in
  // https://www.tensorflow.org/guide/version_compat.
  message Experimental {
    // If non-zero, declares that this graph is going to use collective
    // ops and must synchronize step_ids with any other graph with this
    // same group_key value (in a distributed computation where tasks
    // run disjoint graphs).
    int64 collective_graph_key = 1;
    // If true, then operations (using the inter-op pool) across all
    // session::run() calls will be centrally scheduled, optimizing for (median
    // and tail) latency.
    // Consider using this option for CPU-bound workloads like inference.
    bool use_run_handler_pool = 2;
  };

  Experimental experimental = 8;

  reserved 4;
}

// Metadata output (i.e., non-Tensor) for a single Run() call.
message RunMetadata {
  // Statistics traced for this step. Populated if tracing is turned on via the
  // "RunOptions" proto.
  // EXPERIMENTAL: The format and set of events may change in future versions.
  StepStats step_stats = 1;

  // The cost graph for the computation defined by the run call.
  CostGraphDef cost_graph = 2;

  // Graphs of the partitions executed by executors.
  repeated GraphDef partition_graphs = 3;

  message FunctionGraphs {
    // TODO(nareshmodi): Include some sort of function/cache-key identifier?
    repeated GraphDef partition_graphs = 1;

    GraphDef pre_optimization_graph = 2;
    GraphDef post_optimization_graph = 3;
  }
  // This is only populated for graphs that are run as functions in TensorFlow
  // V2. There will be an entry below for each function that is traced.
  // The main use cases of the post_optimization_graph and the partition_graphs
  // is to give the caller insight into the graphs that were actually run by the
  // runtime. Additional information (such as those in step_stats) will match
  // these graphs.
  // We also include the pre_optimization_graph since it is usually easier to
  // read, and is helpful in situations where the caller wants to get a high
  // level idea of what the built graph looks like (since the various graph
  // optimization passes might change the structure of the graph significantly).
  repeated FunctionGraphs function_graphs = 4;
}

// Defines a connection between two tensors in a `GraphDef`.
message TensorConnection {
  // A tensor name. The value of this tensor will be substituted for
  // the tensor named in `to_tensor`.
  string from_tensor = 1;

  // A tensor name. The value of this tensor will be bound to the
  // value of the tensor named in `from_tensor`.
  string to_tensor = 2;
}

// Defines a subgraph in another `GraphDef` as a set of feed points and nodes
// to be fetched or executed.
//
// Compare with the arguments to `Session::Run()`.
message CallableOptions {
  // Tensors to be fed in the callable. Each feed is the name of a tensor.
  repeated string feed = 1;

  // Fetches. A list of tensor names. The caller of the callable expects a
  // tensor to be returned for each fetch[i] (see RunStepResponse.tensor). The
  // order of specified fetches does not change the execution order.
  repeated string fetch = 2;

  // Target Nodes. A list of node names. The named nodes will be run by the
  // callable but their outputs will not be returned.
  repeated string target = 3;

  // Options that will be applied to each run.
  RunOptions run_options = 4;

  // Tensors to be connected in the callable. Each TensorConnection denotes
  // a pair of tensors in the graph, between which an edge will be created
  // in the callable.
  repeated TensorConnection tensor_connection = 5;

  // The Tensor objects fed in the callable and fetched from the callable
  // are expected to be backed by host (CPU) memory by default.
  //
  // The options below allow changing that - feeding tensors backed by
  // device memory, or returning tensors that are backed by device memory.
  //
  // The maps below map the name of a feed/fetch tensor (which appears in
  // 'feed' or 'fetch' fields above), to the fully qualified name of the device
  // owning the memory backing the contents of the tensor.
  //
  // For example, creating a callable with the following options:
  //
  // CallableOptions {
  //   feed: "a:0"
  //   feed: "b:0"
  //
  //   fetch: "x:0"
  //   fetch: "y:0"
  //
  //   feed_devices: {
  //     "a:0": "/job:localhost/replica:0/task:0/device:GPU:0"
  //   }
  //
  //   fetch_devices: {
  //     "y:0": "/job:localhost/replica:0/task:0/device:GPU:0"
  //  }
  // }
  //
  // means that the Callable expects:
  // - The first argument ("a:0") is a Tensor backed by GPU memory.
  // - The second argument ("b:0") is a Tensor backed by host memory.
  // and of its return values:
  // - The first output ("x:0") will be backed by host memory.
  // - The second output ("y:0") will be backed by GPU memory.
  //
  // FEEDS:
  // It is the responsibility of the caller to ensure that the memory of the fed
  // tensors will be correctly initialized and synchronized before it is
  // accessed by operations executed during the call to Session::RunCallable().
  //
  // This is typically ensured by using the TensorFlow memory allocators
  // (Device::GetAllocator()) to create the Tensor to be fed.
  //
  // Alternatively, for CUDA-enabled GPU devices, this typically means that the
  // operation that produced the contents of the tensor has completed, i.e., the
  // CUDA stream has been synchronized (e.g., via cuCtxSynchronize() or
  // cuStreamSynchronize()).
  map<string, string> feed_devices = 6;
  map<string, string> fetch_devices = 7;

  // By default, RunCallable() will synchronize the GPU stream before returning
  // fetched tensors on a GPU device, to ensure that the values in those tensors
  // have been produced. This simplifies interacting with the tensors, but
  // potentially incurs a performance hit.
  //
  // If this options is set to true, the caller is responsible for ensuring
  // that the values in the fetched tensors have been produced before they are
  // used. The caller can do this by invoking `Device::Sync()` on the underlying
  // device(s), or by feeding the tensors back to the same Session using
  // `feed_devices` with the same corresponding device name.
  bool fetch_skip_sync = 8;

  // Next: 9
}<|MERGE_RESOLUTION|>--- conflicted
+++ resolved
@@ -437,21 +437,19 @@
     // existence of as many CPU devices as there are available NUMA nodes.
     bool use_numa_affinity = 5;
 
-<<<<<<< HEAD
+    // If true, make collective op execution order sequential and deterministic
+    // for potentially concurrent collective instances.
+    bool collective_deterministic_sequential_execution = 6;
+
+    // If true, use NCCL for CollectiveOps.  This feature is highly
+    // experimental.
+    bool collective_nccl = 7;
+    
     // If true, any resources such as Variables used in the session will be
     // shared with other sessions even if ClusterSpec Propagation is enabled.
     // TODO(mrry): This field is a patch for isolate_session_state and an
     // uniform API with flexibility in distributed runtime is needed.
-    bool share_session_state_in_clusterspec_propagation = 17;
-=======
-    // If true, make collective op execution order sequential and deterministic
-    // for potentially concurrent collective instances.
-    bool collective_deterministic_sequential_execution = 6;
-
-    // If true, use NCCL for CollectiveOps.  This feature is highly
-    // experimental.
-    bool collective_nccl = 7;
->>>>>>> edd13746
+    bool share_session_state_in_clusterspec_propagation = 8;
   };
 
   Experimental experimental = 16;
