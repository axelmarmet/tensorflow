--- conflicted
+++ resolved
@@ -53,15 +53,9 @@
   This module provides a number of basic commonly used RNN cells, such as
   LSTM (Long Short Term Memory) or GRU (Gated Recurrent Unit), and a number
   of operators that allow add dropouts, projections, or embeddings for inputs.
-<<<<<<< HEAD
-  Constructing multi-layer cells is supported by a super-class, MultiRNNCell,
-  defined later. Every RNNCell must have the properties below and implement
-  __call__ with the following signature.
-=======
   Constructing multi-layer cells is supported by the class `MultiRNNCell`,
   or by calling the `rnn` ops several times. Every `RNNCell` must have the
   properties below and and implement `__call__` with the following signature.
->>>>>>> dd593fc4
   """
 
   def __call__(self, inputs, state, scope=None):
