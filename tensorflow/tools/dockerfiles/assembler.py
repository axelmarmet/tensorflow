--- conflicted
+++ resolved
@@ -586,17 +586,12 @@
                   detach=True,
                   stderr=True,
                   stdout=True,
-<<<<<<< HEAD
-                  volumes={FLAGS.run_tests_path:
-                           {'bind': '/tests', 'mode': 'ro'}},
-=======
                   volumes={
                       FLAGS.run_tests_path: {
                           'bind': '/tests',
                           'mode': 'ro'
                       }
                   },
->>>>>>> cdfa6f23
                   runtime=tag_def['test_runtime']),
               ret = container.wait()
               code = ret['StatusCode']
@@ -657,12 +652,7 @@
   if failed_tags:
     eprint(
         '> Some tags failed to build or failed testing, check scrollback for '
-<<<<<<< HEAD
-        'errors: {}'.format(
-            ','.join(failed_tags)))
-=======
         'errors: {}'.format(','.join(failed_tags)))
->>>>>>> cdfa6f23
     exit(1)
 
 
